/*
 * Copyright @ 2015 Atlassian Pty Ltd
 *
 * Licensed under the Apache License, Version 2.0 (the "License");
 * you may not use this file except in compliance with the License.
 * You may obtain a copy of the License at
 *
 *     http://www.apache.org/licenses/LICENSE-2.0
 *
 * Unless required by applicable law or agreed to in writing, software
 * distributed under the License is distributed on an "AS IS" BASIS,
 * WITHOUT WARRANTIES OR CONDITIONS OF ANY KIND, either express or implied.
 * See the License for the specific language governing permissions and
 * limitations under the License.
 */
package org.jitsi.videobridge;

import java.beans.*;
import java.io.*;
import java.net.*;
import java.util.*;
import java.util.concurrent.atomic.*;

import javax.media.rtp.*;

import net.java.sip.communicator.impl.protocol.jabber.extensions.colibri.*;
import net.java.sip.communicator.impl.protocol.jabber.extensions.jingle.*;

import org.jitsi.impl.neomedia.*;
import org.jitsi.impl.neomedia.rtcp.*;
import org.jitsi.impl.neomedia.rtcp.termination.strategies.*;
import org.jitsi.impl.neomedia.rtp.remotebitrateestimator.*;
import org.jitsi.impl.neomedia.transform.*;
import org.jitsi.service.configuration.*;
import org.jitsi.service.neomedia.*;
import org.jitsi.service.neomedia.codec.*;
import org.jitsi.service.neomedia.format.*;
import org.jitsi.service.neomedia.rtp.*;
import org.jitsi.util.*;
import org.jitsi.videobridge.ratecontrol.*;
import org.jitsi.videobridge.rtcp.*;
import org.jitsi.videobridge.simulcast.*;
import org.jitsi.videobridge.transform.*;
import org.json.simple.*;

/**
 * Implements an <tt>RtpChannel</tt> with <tt>MediaType.VIDEO</tt>.
 *
 * @author Lyubomir Marinov
 * @author George Politis
 */
public class VideoChannel
    extends RtpChannel
    implements NACKListener
{
    /**
     * The length in milliseconds of the interval for which the average incoming
     * bitrate for this video channel will be computed and made available
     * through {@link #getIncomingBitrate}.
     */
    private static final int INCOMING_BITRATE_INTERVAL_MS = 5000;

    /**
     * The name of the property which specifies the FQN name of the RTCP
     * strategy to use by default.
     */
    public static final String RTCP_TERMINATION_STRATEGY_PNAME
        = "org.jitsi.videobridge.rtcp.strategy";

    /**
     * The name of the property which specifies the simulcast mode of a
     * <tt>VideoChannel</tt>.
     */
    public static final String SIMULCAST_MODE_PNAME
        = "org.jitsi.videobridge.VideoChannel.simulcastMode";

    /**
     * The name of the property used to disable NACK termination.
     */
    public static final String DISABLE_NACK_TERMINATION_PNAME
            = "org.jitsi.videobridge.DISABLE_NACK_TERMINATION";

    /**
     * The <tt>Logger</tt> used by the <tt>VideoChannel</tt> class and its
     * instances to print debug information.
     */
    private static final Logger logger = Logger.getLogger(VideoChannel.class);

    /**
<<<<<<< HEAD
=======
     * The payload type number configured for VP8 for this channel,
     * or -1 if none is configured (the other end does not support VP8).
     */
    private byte vp8PayloadType = -1;

    /**
     * The <tt>SimulcastMode</tt> for this <tt>VideoChannel</tt>.
     */
    private SimulcastMode simulcastMode;

    /**
>>>>>>> 9fde3cf8
     * Updates the values of the property <tt>inLastN</tt> of all
     * <tt>VideoChannel</tt>s in the <tt>Content</tt> of a specific
     * <tt>VideoChannel</tt>.
     *
     * @param cause the <tt>VideoChannel</tt> which has caused the update and
     * which defines the <tt>Content</tt> to update
     */
    private static void updateInLastN(VideoChannel cause)
    {
        Channel[] channels = cause.getContent().getChannels();

        for (Channel channel : channels)
        {
            if (channel instanceof VideoChannel)
            {
                try
                {
                    ((VideoChannel) channel).updateInLastN(channels);
                }
                catch (Throwable t)
                {
                    if (t instanceof InterruptedException)
                        Thread.currentThread().interrupt();
                    else if (t instanceof ThreadDeath)
                        throw (ThreadDeath) t;
                    else
                        logger.error(t);
                }
            }
        }
    }

    /**
     * The <tt>SimulcastMode</tt> for this <tt>VideoChannel</tt>.
     */
    private SimulcastMode simulcastMode;

    /**
     * The <tt>BitrateController</tt> which will be controlling the
     * value of <tt>bitrate</tt> for this <tt>VideoChannel</tt>.
     */
    private BitrateController bitrateController;

    /**
     * The instance which controls which endpoints' video streams are to be
     * forwarded on this {@link VideoChannel} (i.e. implements last-n and its
     * extensions (pinned endpoints, adaptation).
     */
    private final LastNController lastNController = new LastNController(this);

    /**
     * The instance which will be computing the incoming bitrate for this
     * <tt>VideoChannel</tt>.
     */
    private final RateStatistics incomingBitrate
        = new RateStatistics(INCOMING_BITRATE_INTERVAL_MS, 8000F);

    /**
     * The indicator which determines whether this <tt>VideoChannel</tt> is in
     * any <tt>VideoChannel</tt>/<tt>Endpoint</tt>'s <tt>lastN</tt>.
     */
    private final AtomicBoolean inLastN = new AtomicBoolean(true);

    /**
     * Whether the bridge should request retransmissions for missing packets
     * on this channel.
     */
    private final boolean requestRetransmissions;

    /**
     * Initializes a new <tt>VideoChannel</tt> instance which is to have a
     * specific ID. The initialization is to be considered requested by a
     * specific <tt>Content</tt>.
     *
     * @param content the <tt>Content</tt> which is initializing the new
     * instance
     * @param id the ID of the new instance. It is expected to be unique within
     * the list of <tt>Channel</tt>s listed in <tt>content</tt> while the new
     * instance is listed there as well.
     * @param channelBundleId the ID of the channel-bundle this
     * <tt>VideoChannel</tt> is to be a part of (or <tt>null</tt> if no it is
     * not to be a part of a channel-bundle).
     * @param transportNamespace the namespace of transport used by this
     * channel. Can be either {@link IceUdpTransportPacketExtension#NAMESPACE}
     * or {@link RawUdpTransportPacketExtension#NAMESPACE}.
     * @param initiator the value to use for the initiator field, or
     * <tt>null</tt> to use the default value.
     * @throws Exception if an error occurs while initializing the new instance
     */
    public VideoChannel(Content content,
                        String id,
                        String channelBundleId,
                        String transportNamespace,
                        Boolean initiator)
        throws Exception
    {
        super(content, id, channelBundleId, transportNamespace, initiator);

        setTransformEngine(new RtpChannelTransformEngine(this));

        ConfigurationService cfg
            = content.getConference().getVideobridge()
                        .getConfigurationService();
        requestRetransmissions
            = cfg != null
                && cfg.getBoolean(
                        VideoMediaStream.REQUEST_RETRANSMISSIONS_PNAME, false);
    }

    /**
     * {@inheritDoc}
     *
     * Creates media stream.
     */
    @Override
    public void initialize()
        throws IOException
    {
        super.initialize();

        ConfigurationService cfg
            = getContent().getConference().getVideobridge()
                .getConfigurationService();

        if (cfg == null)
        {
            logger.warn("NOT initializing RTCP n' NACK termination because "
                    + "the configuration service was not found.");
            return;
        }

        // Initialize the RTCP termination strategy from the configuration.
        String strategyFQN = cfg.getString(RTCP_TERMINATION_STRATEGY_PNAME, "");
        if (!StringUtils.isNullOrEmpty(strategyFQN))
        {

            RTCPTerminationStrategy strategy = null;
            try
            {
                strategy = (RTCPTerminationStrategy)
                    Class.forName(strategyFQN).newInstance();
            }
            catch (Exception e)
            {
                logger.error(
                        "Failed to configure the video channel RTCP termination"
                        + " strategy.",
                        e);
            }

            if (strategy != null)
            {
                logger.debug("Initializing RTCP termination.");
                MediaStream stream = getStream();

                // Initialize the RTCP termination strategy.
                if (strategy instanceof VideoChannelRTCPTerminationStrategy)
                {
                    ((VideoChannelRTCPTerminationStrategy) strategy)
                        .initialize(this);
                }

                stream.setRTCPTerminationStrategy(strategy);
            }

        }

        boolean enableNackTermination
                = !cfg.getBoolean(DISABLE_NACK_TERMINATION_PNAME, false);
        if (enableNackTermination)
        {
            logger.debug("Initializing NACK termination.");
            MediaStream stream = getStream();
            RawPacketCache cache = stream.getPacketCache();
            if (cache != null)
            {
                cache.setEnabled(true);
            }
            else
            {
                logger.warn("NACK termination is enabled, but we don't have" +
                                    " a packet cache.");
            }

            stream.getMediaStreamStats().addNackListener(this);
        }

        // FIXME: this shouldn't depend on cfg, and shouldn't happen here.
        getBitrateController();
    }

    /**
     * {@inheritDoc}
     */
    @Override
    protected boolean acceptDataInputStreamDatagramPacket(DatagramPacket p)
    {
        boolean accept = super.acceptDataInputStreamDatagramPacket(p);

        if (accept)
        {
            // TODO: find a way to do this only in case it is actually needed
            // (currently this means when there is another channel in the
            // same content, with adaptive-last-n turned on), in order to not
            // waste resources.
            // XXX should we also count bytes received for RTCP towards the
            // incoming bitrate?
            incomingBitrate.update(p.getLength(), System.currentTimeMillis());
        }

        return accept;
    }

    /**
     * Performs (additional) <tt>VideoChannel</tt>-specific configuration of the
     * <tt>TransformEngineChain</tt> employed by the <tt>MediaStream</tt> of
     * this <tt>RtpChannel</tt>.
     *
     * @param chain the <tt>TransformEngineChain</tt> employed by the
     * <tt>MediaStream</tt> of this <tt>RtpChannel</tt>
     */
    private void configureTransformEngineChain(TransformEngineChain chain)
    {
        // Make sure there is a LastNTransformEngine in the TransformEngineChain
        // in order optimize the performance by dropping received RTP packets
        // from VideoChannels/Endpoints which are not in any
        // VideoChannel/Endpoint's lastN.
        TransformEngine[] engines = chain.getEngineChain();
        boolean add = true;

        if ((engines != null) && (engines.length != 0))
        {
            for (TransformEngine engine : engines)
            {
                if (engine instanceof LastNTransformEngine)
                {
                    add = false;
                    break;
                }
            }
        }
        if (add)
            chain.addEngine(new LastNTransformEngine(this));
    }

    /**
     * {@inheritDoc}
     */
    @Override
    public void describe(ColibriConferenceIQ.ChannelCommon commonIq)
    {
        ColibriConferenceIQ.Channel iq = (ColibriConferenceIQ.Channel) commonIq;

        super.describe(iq);

        iq.setLastN(lastNController.getLastN());
        iq.setSimulcastMode(getSimulcastMode());
    }

    /**
     * Returns the <tt>BitrateController</tt> for this <tt>VideoChannel</tt>,
     * creating it if necessary.
     * TODO: move to LastNController
     *
     * @return the <tt>VideoChannelLastNAdaptor</tt> for this
     * <tt>VideoChannel</tt>, creating it if necessary.
     */
    private BitrateController getBitrateController()
    {
        if (bitrateController == null)
            bitrateController = new BitrateController(this);
        return bitrateController;
    }

    /**
     * Returns the current incoming bitrate in bits per second for this
     * <tt>VideoChannel</tt> (computed as the average bitrate over the last
     * {@link #INCOMING_BITRATE_INTERVAL_MS} milliseconds).
     *
     * @return the current incoming bitrate for this <tt>VideoChannel</tt>.
     */
    public long getIncomingBitrate()
    {
        return incomingBitrate.getRate(System.currentTimeMillis());
    }

    /**
     * Gets the maximum number of video RTP streams to be sent from Jitsi
     * Videobridge to the endpoint associated with this video <tt>Channel</tt>.
     *
     * @return the maximum number of video RTP streams to be sent from Jitsi
     * Videobridge to the endpoint associated with this video <tt>Channel</tt>.
     * If no value or <tt>null</tt> has been explicitly set or this is not a
     * video <tt>Channel</tt>, returns <tt>-1</tt>.
     */
    public int getLastN()
    {
        return lastNController.getLastN();
    }

    /**
     * Notifies this <tt>VideoChannel</tt> that the value of its property
     * <tt>inLastN</tt> has changed from <tt>oldValue</tt> to <tt>newValue</tt>.
     *
     * @param oldValue the old value of the property <tt>inLastN</tt> before the
     * change
     * @param newValue the new value of the property <tt>inLastN</tt> after the
     * change
     */
    private void inLastNChanged(boolean oldValue, boolean newValue)
    {
        Endpoint endpoint = getEndpoint();

        if (endpoint != null)
        {
            try
            {
                endpoint.sendMessageOnDataChannel(
                        "{\"colibriClass\":\"InLastNChangeEvent\",\"oldValue\":"
                            + oldValue + ",\"newValue\":" + newValue + "}");
            }
            catch (IOException ex)
            {
                logger.error("Failed to send message on data channel.", ex);
            }
        }
    }

    /**
     * Determines whether this <tt>VideoChannel</tt> is in any
     * <tt>VideoChannel</tt>/<tt>Endpoint</tt>'s <tt>lastN</tt>.
     *
     * @return <tt>true</tt> if the RTP streams received by this
     * <tt>VideoChannel</tt> are to be sent to its remote endpoints; otherwise,
     * <tt>false</tt>
     */
    public boolean isInLastN()
    {
        return inLastN.get();
    }

    /**
     * Determines whether a specific <tt>Channel</tt> is within the set of
     * <tt>Channel</tt>s limited by <tt>lastN</tt> i.e. whether the RTP video
     * streams of the specified channel are to be sent to the remote endpoint of
     * this <tt>Channel</tt>.
     *
     * @param channel the <tt>Channel</tt> to be checked whether it is within
     * the set of <tt>Channel</tt>s limited by <tt>lastN</tt> i.e. whether its
     * RTP streams are to be sent to the remote endpoint of this
     * <tt>Channel</tt>
     * @return <tt>true</tt> if the RTP streams of <tt>channel</tt> are to be
     * sent to the remote endpoint of this <tt>Channel</tt>; otherwise,
     * <tt>false</tt>. The implementation of the <tt>RtpChannel</tt> class
     * always returns <tt>true</tt>.
     */
    public boolean isInLastN(Channel channel)
    {
        return lastNController.isForwarded(channel);
    }

    @Override
    public void propertyChange(PropertyChangeEvent ev)
    {
        super.propertyChange(ev);

        String propertyName = ev.getPropertyName();

        if (Endpoint.PINNED_ENDPOINTS_PROPERTY_NAME.equals(propertyName))
        {
            lastNController.setPinnedEndpointIds((List<String>)ev.getNewValue());
        }
        else if (Content.CHANNEL_MODIFIED_PROPERTY_NAME.equals(propertyName))
        {
            // Another channel in this content has been modified (
            // added/removed/modified source group, same with payload types, etc)
            // This has implications in SSRC rewriting, we need to update our
            // engine.
            logger.debug("Handling CHANNEL_MODIFIED_PROPERTY_NAME");
            VideoChannel videoChannel = (VideoChannel) ev.getNewValue();
            updateTranslatedVideoChannel(videoChannel);
        }
    }

    /**
     * {@inheritDoc}
     */
    @Override
    boolean rtpTranslatorWillWrite(
            boolean data,
            byte[] buffer, int offset, int length,
            Channel source)
    {
        boolean accept = true;

        if (data && (source != null))
        {
            // XXX(gp) we could potentially move this into a TransformEngine.
            accept = lastNController.isForwarded(source);
        }

        return accept;
    }

    /**
     * {@inheritDoc}
     *
     * Fires initial events over the WebRTC data channel of this
     * <tt>VideoChannel</tt> such as the list of last-n <tt>Endpoint</tt>s whose
     * video is sent/RTP translated by this <tt>RtpChannel</tt> to its
     * <tt>Endpoint</tt>.
     */
    @Override
    void sctpConnectionReady(Endpoint endpoint)
    {
        super.sctpConnectionReady(endpoint);

        if (endpoint.equals(getEndpoint()))
        {
            // TODO:
            // 1. Send list of endpoints to the channel
            // 2. updateInLastN(this)
        }
    }

    /**
     * Sends a message with <tt>colibriClass</tt>
     * <tt>LastNEndpointsChangeEvent</tt> to the <tt>Endpoint</tt> of this
     * <tt>VideoChannel</tt> in order to notify it that the list/set of
     * <tt>lastN</tt> has changed.
     *
     * @param endpointsEnteringLastN the <tt>Endpoint</tt>s which are entering
     * the list of <tt>Endpoint</tt>s defined by <tt>lastN</tt>
     */
    public void sendLastNEndpointsChangeEventOnDataChannel(
            List<String> forwardedEndpoints,
            List<String> endpointsEnteringLastN)
    {
        Endpoint thisEndpoint = getEndpoint();

        if (thisEndpoint == null)
            return;

        // We want endpointsEnteringLastN to always to reported. Consequently,
        // we will pretend that all lastNEndpoints are entering if no explicit
        // endpointsEnteringLastN is specified.
        // XXX do we really want that?
        if (endpointsEnteringLastN == null)
            endpointsEnteringLastN = forwardedEndpoints;

        // XXX Should we just build JSON here?
        // colibriClass
        StringBuilder msg
            = new StringBuilder(
                    "{\"colibriClass\":\"LastNEndpointsChangeEvent\"");

        {
            // lastNEndpoints
            msg.append(",\"lastNEndpoints\":");
            msg.append(getJsonString(forwardedEndpoints));

            // endpointsEnteringLastN
            msg.append(",\"endpointsEnteringLastN\":");
            msg.append(getJsonString(endpointsEnteringLastN));
        }
        msg.append('}');

        try
        {
            thisEndpoint.sendMessageOnDataChannel(msg.toString());
        }
        catch (IOException e)
        {
            logger.error("Failed to send message on data channel.", e);
        }
    }

    private String getJsonString(List<String> strings)
    {
        JSONArray array = new JSONArray();
        if (strings != null && !strings.isEmpty())
        {
            for (String s : strings)
            {
                array.add(s);
            }
        }
        return array.toString();
    }

    /**
     * {@inheritDoc}
     */
    @Override
    public void setLastN(Integer lastN)
    {
        lastNController.setLastN(lastN);

        touch(); // It seems this Channel is still active.
    }

    /**
     * {@inheritDoc}
     */
    @Override
    List<Endpoint> speechActivityEndpointsChanged(List<Endpoint> endpoints)
    {
        return lastNController.speechActivityEndpointsChanged(endpoints);
    }

    /**
     * {@inheritDoc}
     *
     * If <tt>newValue</tt> employs a <tt>TransformEngineChain</tt>, allows this
     * <tt>VideoChannel</tt> to configure it.
     */
    @Override
    protected void streamRTPConnectorChanged(
            RTPConnector oldValue,
            RTPConnector newValue)
    {
        super.streamRTPConnectorChanged(oldValue, newValue);

        TransformEngine engine;

        if (newValue instanceof RTPTransformTCPConnector)
            engine = ((RTPTransformTCPConnector) newValue).getEngine();
        else if (newValue instanceof RTPTransformUDPConnector)
            engine = ((RTPTransformUDPConnector) newValue).getEngine();
        else
            engine = null;
        if ((engine != null) && (engine instanceof TransformEngineChain))
            configureTransformEngineChain((TransformEngineChain) engine);
    }

    /**
     * Updates the value of the property <tt>inLastN</tt> of this
     * <tt>VideoChannel</tt>.
     *
     * @param channels the list/set of <tt>Channel</tt>s in the <tt>Content</tt>
     * of this <tt>VideoChannel</tt>. Explicitly provided in order to reduce the
     * number of allocations in particular and the consequent effects of garbage
     * collection in general.
     */
    private void updateInLastN(Channel[] channels)
    {
        boolean inLastN;

        if (channels.length == 0)
        {
            // If this VideoChannel is not within the list of Channels of its
            // associated Content, then something is amiss and we would better
            // not mess around with its received RTP packets.
            inLastN = true;
        }
        else
        {
            Endpoint endpoint = getEndpoint();

            // If videoChannel is the only Channel in its associated Content,
            // then we do NOT want to drop its received RTP packets.
            inLastN = true;
            for (Channel c : channels)
            {
                if (equals(c))
                    continue;

                // A Channel should not be forwarded to another Channel if the
                // two Channels belong to one and the same Endpoint.
                // Consequently, isInLastN is unnecessary in the case.
                if ((endpoint != null) && endpoint.equals(c.getEndpoint()))
                    continue;

                inLastN = ((VideoChannel) c).isInLastN(this);
                if (inLastN)
                    break;
            }
        }

        if (this.inLastN.compareAndSet(!inLastN, inLastN))
            inLastNChanged(!inLastN, inLastN);
    }

    /**
     *
     * @param payloadTypes the <tt>PayloadTypePacketExtension</tt>s which
     * specify the payload types (i.e. the <tt>MediaFormat</tt>s) to be used by
     */
    @Override
    public void setPayloadTypes(List<PayloadTypePacketExtension> payloadTypes)
    {
        super.setPayloadTypes(payloadTypes);

        boolean enableRedFilter = true;

        // If we're not given any PTs at all, assume that we shouldn't touch
        // RED.
        if (payloadTypes == null || payloadTypes.isEmpty())
            return;

        vp8PayloadType = -1;
        for (PayloadTypePacketExtension payloadType : payloadTypes)
        {
            if (Constants.RED.equals(payloadType.getName()))
            {
                enableRedFilter = false;
                break;
            }

            if (Constants.VP8.equalsIgnoreCase(payloadType.getName()))
            {
                vp8PayloadType = (byte) payloadType.getID();
            }
        }

        // If the endpoint supports RED we disable the filter (e.g. leave RED).
        // Otherwise, we strip it.
        if (transformEngine != null)
            transformEngine.enableREDFilter(enableRedFilter);
    }

    /**
     * Implements {@link NACKListener#nackReceived(NACKPacket)}.
     *
     * Handles an incoming RTCP NACK packet from a receiver.
     */
    @Override
    public void nackReceived(NACKPacket nackPacket)
    {
        long ssrc = nackPacket.sourceSSRC;
        Set<Integer> lostPackets = new TreeSet<>(nackPacket.getLostPackets());

        if (logger.isDebugEnabled())
        {
            logger.debug(
                    "Received NACK on channel " + getID() +" for SSRC " + ssrc
                        + ". Packets reported lost: " + lostPackets);
        }

        RawPacketCache cache;
        RtxTransformer rtxTransformer;

        if ((cache = getStream().getPacketCache()) != null
                && (rtxTransformer = transformEngine.getRtxTransformer())
                        != null)
        {
            // XXX The retransmission of packets MUST take into account SSRC
            // rewriting. Which it may do by injecting retransmitted packets
            // AFTER the SsrcRewritingEngine. Since the retransmitted packets
            // have been cached by cache and cache is a TransformEngine, the
            // injection may as well happen after cache.
            TransformEngine after
                = (cache instanceof TransformEngine)
                    ? (TransformEngine) cache
                    : null;

            for (Iterator<Integer> i = lostPackets.iterator(); i.hasNext();)
            {
                int seq = i.next();
                RawPacket pkt = cache.get(ssrc, seq);

                if (pkt != null)
                {
                    if (logger.isDebugEnabled())
                    {
                        logger.debug(
                                "Retransmitting packet from cache. SSRC " + ssrc
                                    + " seq " + seq);
                    }
                    if (rtxTransformer.retransmit(pkt, after))
                    {
                        i.remove();
                    }
                }
            }
        }

        if (!lostPackets.isEmpty())
        {
            if (requestRetransmissions)
            {
                // If retransmission requests are enabled, videobridge assumes
                // the responsibility of requesting missing packets.
                logger.debug("Packets missing from the cache. Ignoring, because"
                                     + " retransmission requests are enabled.");
            }
            else
            {
                // Otherwise, if retransmission requests are disabled, we send
                // a NACK packet of our own.
                sendNack(nackPacket.senderSSRC, ssrc, lostPackets);
            }
        }
    }

    /**
     * Creates an RTCP NACK packet with the given Packet Sender and Media Source
     * SSRCs and the given set of sequence numbers, and sends it to the
     * appropriate channels depending on the Media Source SSRC.
     * @param packetSenderSsrc the SSRC to use for the Packet Sender field.
     * @param mediaSourceSsrc the SSRC to use for the Media Source field.
     * @param seqs the set of sequence numbers to include in the NACK packet.
     */
    private void sendNack(long packetSenderSsrc,
                          long mediaSourceSsrc,
                          Set<Integer> seqs)
    {
        // Note: this does not execute when SSRC rewriting is in use, because
        // the latter depends on retransmission requests being enabled. So we
        // can send a NACK with the original SSRC and sequence numbers without
        // worrying about them not matching what the sender actually sent.
        NACKPacket newNack
            = new NACKPacket(packetSenderSsrc, mediaSourceSsrc, seqs);
        RawPacket pkt = null;
        try
        {
            pkt = newNack.toRawPacket();
        }
        catch (IOException ioe)
        {
            logger.warn("Failed to create NACK packet: " + ioe);
        }

        if (pkt != null)
        {
            Set<RtpChannel> channelsToSendTo = new HashSet<>();
            Channel channel
                = getContent().findChannelByReceiveSSRC(mediaSourceSsrc);
            if (channel != null && channel instanceof RtpChannel)
            {
                channelsToSendTo.add((RtpChannel) channel);
            }
            else
            {
                // If searching by SSRC fails, we transmit the NACK on all
                // other channels.
                // TODO: We might want to *always* send these to all channels,
                // in order to not prevent the mechanism for avoidance of
                // retransmission of multiple RTCP FB defined in AVPF:
                // https://tools.ietf.org/html/rfc4585#section-3.2
                // This is, unless/until we implement some mechanism of our own.
                for (Channel c : getContent().getChannels())
                {
                    if (c != null && c instanceof RtpChannel && c != this)
                    {
                        channelsToSendTo.add((RtpChannel) c);
                    }
                }
            }

            for (RtpChannel c : channelsToSendTo)
            {
                if (logger.isDebugEnabled())
                {
                    logger.debug("Sending a NACK for SSRC " + mediaSourceSsrc
                                         + " , packets " + seqs
                                         + " on channel " + c.getID());
                }

                try
                {
                    c.getStream().injectPacket(
                            pkt,
                            /* data */ false,
                            /* after */ null);
                }
                catch (TransmissionFailedException e)
                {
                    logger.warn("Failed to inject packet in MediaStream: " + e);
                }
            }
        }
    }

    /**
     * {@inheritDoc}
     */
    @Override
    public void setSourceGroups(List<SourceGroupPacketExtension> sourceGroups)
    {
        super.setSourceGroups(sourceGroups);

        // TODO(gp) how does one clear source groups? We need a special value
        // that indicates we need to clear the groups.
        if (sourceGroups == null || sourceGroups.isEmpty())
        {
            return;
        }

        // Setup simulcast streams from source groups.
        SimulcastEngine simulcastEngine
            = getTransformEngine().getSimulcastEngine();

        Map<Long, SimulcastStream> ssrc2stream = new HashMap<>();

        // Build the simulcast streams.
        SimulcastStream[] simulcastStreams = null;
        for (SourceGroupPacketExtension sourceGroup : sourceGroups)
        {
            List<SourcePacketExtension> sources = sourceGroup.getSources();

            if (sources == null || sources.isEmpty()
                || !SourceGroupPacketExtension.SEMANTICS_SIMULCAST
                        .equalsIgnoreCase(sourceGroup.getSemantics()))
            {
                continue;
            }

            // sources are in low to high order.
            simulcastStreams = new SimulcastStream[sources.size()];
            for (int i = 0; i < sources.size(); i++)
            {
                SourcePacketExtension source = sources.get(i);
                Long primarySSRC = source.getSSRC();
                SimulcastStream simulcastStream = new SimulcastStream(
                    simulcastEngine.getSimulcastReceiver(), primarySSRC, i);

                // Add the stream to the reverse map.
                ssrc2stream.put(primarySSRC, simulcastStream);

                // Add the stream to the sorted set.
                simulcastStreams[i] = simulcastStream;
            }

        }

        // FID groups have been saved in RtpChannel. Make sure any changes are
        // propagated to the appropriate SimulcastStream-s.
        for (Map.Entry<Long, Long> entry : this.fidSourceGroups.entrySet())
        {
            SimulcastStream simulcastStream = ssrc2stream.get(entry.getKey());
            simulcastStream.setRTXSSRC(entry.getValue());
        }

        simulcastEngine
            .getSimulcastReceiver().setSimulcastStreams(simulcastStreams);
    }

    /**
     * Sets the <tt>SimulcastMode</tt> of this <tt>VideoChannel</tt>.
     *
     * @param newSimulcastMode the new <tt>SimulcastMode</tt> of this
     * <tt>VideoChannel</tt>.
     */
    public void setSimulcastMode(SimulcastMode newSimulcastMode)
    {
        SimulcastMode oldSimulcastMode = getSimulcastMode();
        if (oldSimulcastMode == newSimulcastMode)
        {
            return;
        }

        if (logger.isDebugEnabled())
        {
            logger.debug("Setting simulcast mode to " + newSimulcastMode);
        }

        simulcastMode = newSimulcastMode;

        // Since the simulcast mode has changed, we need to update the
        // translated video channels, in particular the SSRC rewriting engine
        // needs to be updated/configured to actually perform SSRC rewriting of
        // the rewritten streams.

        this.updateTranslatedVideoChannels();

        firePropertyChange(
            SIMULCAST_MODE_PNAME, oldSimulcastMode, newSimulcastMode);
    }

    /**
     * Returns the payload type number for the VP8 payload type for
     * this channel.
     * @return the payload type number for the VP8 payload type for
     * this channel.
     */
    public byte getVP8PayloadType()
    {
        return vp8PayloadType;
    }

    /**
     * Gets the <tt>SimulcastMode</tt> of this <tt>VideoChannel</tt>.
     *
     * @return The <tt>SimulcastMode</tt> of this <tt>VideoChannel</tt>.
     */
    public SimulcastMode getSimulcastMode()
    {
        return simulcastMode;
    }

    /**
     * Updates the view that this <tt>VideoChanel</tt> has of all the translated
     * <tt>VideoChannel</tt>s.
     */
    public void updateTranslatedVideoChannels()
    {
        logger.debug("Updating the translated channels.");
        for (Channel peerVideoChannel : getContent().getChannels())
        {
            if (!(peerVideoChannel instanceof VideoChannel))
            {
                logger.warn("Er, what? I Taw a Putty Tat.");
                continue;
            }

            updateTranslatedVideoChannel((VideoChannel) peerVideoChannel);
        }
    }

    /**
     * Updates the view that this <tt>VideoChannel</tt> has of the translated
     * peer <tt>VideoChannel</tt>.
     *
     * @param peerVideoChannel
     */
    public void updateTranslatedVideoChannel(VideoChannel peerVideoChannel)
    {
        if (peerVideoChannel == null)
        {
            logger.warn("Can't update our view of the peer video channel because " +
                    "the peerVideoChannel is null.");
            return;
        }

        if (peerVideoChannel == this)
        {
            logger.debug("Won't update our view of the peer video channel because" +
                    " peerVideoChannel is this.");
            return;
        }

        if (simulcastMode == null)
        {
            // FIXME Instead we should do something like this.
            // setSimulcastMode(SimulcastMode.REWRITING);
            logger.warn("Aborting: simulcast mode is not set, but it is required.");
            return;
        }

        // In the same spirit as MediaStreamImpl.update() but for signaling.
        if (simulcastMode != SimulcastMode.REWRITING)
        {
            logger.debug("Simulcast mode is not rewriting.");
            return;
        }

        // The rewriting mode requires SSRC rewriting, RTCP termination and NACK
        // termination (packet caching and retransmission requests).

        // Update the SSRC rewriting engine from the peer simulcast engine
        // state.
        SimulcastEngine sim
            = peerVideoChannel.getTransformEngine().getSimulcastEngine();

        if (sim == null)
        {
            logger.debug("Can't update our view of the peer video channel because" +
                    " peerSimulcastEngine is null.");
            return;
        }

        SimulcastStream[] streams
            = sim.getSimulcastReceiver().getSimulcastStreams();

        if (streams == null || streams.length == 0)
        {
            logger.debug("Can't update our view of the peer video channel because" +
                    " the peer doesn't have any simulcast streams.");
            return;
        }

        logger.debug("Updating our view of the peer video channel.");
        final Set<Integer> ssrcGroup = new HashSet<>();
        final Map<Integer, Integer> rtxGroups = new HashMap<>();

        for (SimulcastStream stream : streams)
        {
            int primarySSRC = (int) stream.getPrimarySSRC();
            int rtxSSRC = (int) stream.getRTXSSRC();

            ssrcGroup.add(primarySSRC);

            if (rtxSSRC != -1)
            {
                rtxGroups.put(rtxSSRC, primarySSRC);
            }
        }

        SimulcastStream baseStream = streams[0];
        final Integer ssrcTargetPrimary = (int) baseStream.getPrimarySSRC();
        final Integer ssrcTargetRTX = (int) baseStream.getRTXSSRC();

        // Update the SSRC rewriting engine from the media stream state.
        final Map<Integer, Byte> ssrc2fec = new HashMap<>();
        final Map<Integer, Byte> ssrc2red = new HashMap<>();

        for (Map.Entry<Byte, MediaFormat> entry :
            peerVideoChannel.getStream().getDynamicRTPPayloadTypes().entrySet())
        {
            Byte pt = entry.getKey();
            MediaFormat format = entry.getValue();
            if (Constants.RED.equals(format.getEncoding()))
            {
                for (Integer ssrc : ssrcGroup)
                {
                    ssrc2red.put(ssrc, pt);
                }

                for (Integer ssrc : rtxGroups.keySet())
                {
                    ssrc2red.put(ssrc, pt);
                }
            }

            if (Constants.ULPFEC.equals(entry.getValue().getEncoding()))
            {
                for (Integer ssrc : ssrcGroup)
                {
                    ssrc2fec.put(ssrc, pt);
                }

                for (Integer ssrc : rtxGroups.keySet())
                {
                    ssrc2fec.put(ssrc, pt);
                }
            }
        }


        MediaStream mediaStream = getStream();
        mediaStream.configureSSRCRewriting(ssrcGroup, ssrcTargetPrimary,
            ssrc2fec, ssrc2red, rtxGroups, ssrcTargetRTX);

        // The rewriting mode requires RTCP termination.
        RTCPTerminationStrategy oldStrategy
            = mediaStream.getRTCPTerminationStrategy();
        if (!(oldStrategy instanceof BasicRTCPTerminationStrategy))
        {
            if (logger.isDebugEnabled())
            {
                logger.debug("Setting RTCP termination strategy to " +
                    "BasicRTCPTerminationStrategy because it is required.");
            }

            BasicRTCPTerminationStrategy
                newStrategy = new BasicRTCPTerminationStrategy();
            newStrategy.initialize(mediaStream);
            mediaStream.setRTCPTerminationStrategy(newStrategy);
        }

        // FIXME Force NACK termination. Postponing because this will require a
        // few changes here and there, and it's enabled by default anyway.
    }
}<|MERGE_RESOLUTION|>--- conflicted
+++ resolved
@@ -87,20 +87,12 @@
     private static final Logger logger = Logger.getLogger(VideoChannel.class);
 
     /**
-<<<<<<< HEAD
-=======
      * The payload type number configured for VP8 for this channel,
      * or -1 if none is configured (the other end does not support VP8).
      */
     private byte vp8PayloadType = -1;
 
     /**
-     * The <tt>SimulcastMode</tt> for this <tt>VideoChannel</tt>.
-     */
-    private SimulcastMode simulcastMode;
-
-    /**
->>>>>>> 9fde3cf8
      * Updates the values of the property <tt>inLastN</tt> of all
      * <tt>VideoChannel</tt>s in the <tt>Content</tt> of a specific
      * <tt>VideoChannel</tt>.
