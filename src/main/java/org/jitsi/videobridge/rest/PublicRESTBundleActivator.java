--- conflicted
+++ resolved
@@ -47,11 +47,7 @@
      * {@link PublicClearPortRedirectBundleActivator}.
      */
     private static final Logger logger
-<<<<<<< HEAD
-            = Logger.getLogger(PublicRESTBundleActivator.class);
-=======
         = Logger.getLogger(PublicRESTBundleActivator.class);
->>>>>>> f659b8cf
 
     /**
      * The prefix of the property names for the Jetty instance managed by
@@ -387,19 +383,11 @@
                     try
                     {
                         return (value == null)
-<<<<<<< HEAD
-                                ? null : Resource.newResource(value);
-                    }
-                    catch (IOException ioe)
-                    {
-                        logger.info("Error constructing resource.", ioe);
-=======
                             ? null : Resource.newResource(value);
                     }
                     catch(IOException e)
                     {
                         logger.info("Error constructing resource.", e);
->>>>>>> f659b8cf
                         return null;
                     }
                 }
