--- conflicted
+++ resolved
@@ -1,4 +1,3 @@
-<<<<<<< HEAD
 /*
  * Jitsi Videobridge, OpenSource video conferencing.
  *
@@ -39,6 +38,7 @@
     private final PropertyChangeListener channelPropertyChangeListener
         = new PropertyChangeListener()
                 {
+                    @Override
                     public void propertyChange(PropertyChangeEvent ev)
                     {
                         channelPropertyChange(ev);
@@ -209,218 +209,4 @@
      */
     public abstract void wrapupConnectivityEstablishment()
         throws OperationFailedException;
-}
-=======
-/*
- * Jitsi Videobridge, OpenSource video conferencing.
- *
- * Distributable under LGPL license.
- * See terms of license at gnu.org.
- */
-package org.jitsi.videobridge;
-
-import java.beans.*;
-
-import net.java.sip.communicator.impl.protocol.jabber.extensions.colibri.*;
-import net.java.sip.communicator.impl.protocol.jabber.extensions.jingle.*;
-import net.java.sip.communicator.service.protocol.*;
-
-import org.jitsi.service.neomedia.*;
-
-/**
- * Represents the state of a Jingle transport as used by {@link Channel}.
- *
- * @author Lyubomir Marinov
- */
-public abstract class TransportManager
-{
-    /**
-     * The ID to be assigned to the next transport candidate.
-     */
-    private static long nextCandidateID = 1;
-
-    /**
-     * The <tt>Channel</tt> which has initialized this instance
-     */
-    private final Channel channel;
-
-    /**
-     * The <tt>PropertyChangeListener</tt> which listens to changes in the
-     * values of the properties of {@link #channel}. Facilitates extenders.
-     */
-    private final PropertyChangeListener channelPropertyChangeListener
-        = new PropertyChangeListener()
-                {
-                    @Override
-                    public void propertyChange(PropertyChangeEvent ev)
-                    {
-                        channelPropertyChange(ev);
-                    }
-                };
-    /**
-     * Initializes a new <tt>TransportManager</tt> instance.
-     *
-     * @param channel the <tt>Channel</tt> which is initializing the new
-     * instance
-     */
-    protected TransportManager(Channel channel)
-    {
-        this.channel = channel;
-
-        if (this.channel != null)
-        {
-            this.channel.addPropertyChangeListener(
-                    channelPropertyChangeListener);
-        }
-    }
-
-    /**
-     * Notifies this <tt>TransportManager</tt> that the value of a property of
-     * {@link #channel} has changed from a specific old value to a specific new
-     * value.
-     *
-     * @param ev a <tt>PropertyChangeEvent</tt> which specifies the name of the
-     * property which had its value changed and the old and new values of that
-     * property
-     */
-    protected void channelPropertyChange(PropertyChangeEvent ev)
-    {
-    }
-
-    /**
-     * Releases the resources acquired by this <tt>TransportManager</tt> and
-     * prepares it for garbage collection.
-     */
-    public void close()
-    {
-        Channel channel = getChannel();
-
-        if (channel != null)
-            channel.removePropertyChangeListener(channelPropertyChangeListener);
-    }
-
-    /**
-     * Sets the values of the properties of a specific
-     * <tt>ColibriConferenceIQ.Channel</tt> to the values of the respective
-     * properties of this instance. Thus, the specified <tt>iq</tt> may be
-     * thought of as containing a description of this instance.
-     *
-     * @param iq the <tt>ColibriConferenceIQ.Channel</tt> on which to set the
-     * values of the properties of this instance
-     */
-    public void describe(ColibriConferenceIQ.Channel iq)
-    {
-        IceUdpTransportPacketExtension pe = iq.getTransport();
-        String namespace = getXmlNamespace();
-
-        if ((pe == null) || !namespace.equals(pe.getNamespace()))
-        {
-            if (IceUdpTransportPacketExtension.NAMESPACE.equals(namespace))
-                pe = new IceUdpTransportPacketExtension();
-            else if (RawUdpTransportPacketExtension.NAMESPACE.equals(namespace))
-                pe = new RawUdpTransportPacketExtension();
-            else
-                pe = null;
-
-            iq.setTransport(pe);
-        }
-        if (pe != null)
-            describe(pe);
-    }
-
-    /**
-     * Sets the values of the properties of a specific
-     * <tt>IceUdpTransportPacketExtension</tt> to the values of the respective
-     * properties of this instance. Thus, the specified <tt>pe</tt> may be
-     * thought of as a description of this instance.
-     *
-     * @param pe the <tt>IceUdpTransportPacketExtension</tt> on which to set the
-     * values of the properties of this instance
-     */
-    protected abstract void describe(IceUdpTransportPacketExtension pe);
-
-    /**
-     * Generates a new ID to be used for a transport candidate.
-     *
-     * @return a new ID to be used fro a transport candidate
-     */
-    protected String generateCandidateID()
-    {
-        long candidateID;
-
-        synchronized (TransportManager.class)
-        {
-            candidateID = nextCandidateID++;
-        }
-        return Long.toHexString(candidateID);
-    }
-
-    /**
-     * Gets the <tt>Channel</tt> which has initialized this instance.
-     *
-     * @return the <tt>Channel</tt> which has initialized this instance
-     */
-    public final Channel getChannel()
-    {
-        return channel;
-    }
-
-    /**
-     * Gets the <tt>StreamConnector</tt> which represents the datagram sockets
-     * allocated by this instance for the purposes of RTP and RTCP transmission.
-     *
-     * @return the <tt>StreamConnector</tt> which represents the datagram
-     * sockets allocated by this instance for the purposes of RTP and RTCP
-     * transmission
-     */
-    public abstract StreamConnector getStreamConnector();
-
-    /**
-     * Gets the <tt>MediaStreamTarget</tt> which represents the remote addresses
-     * to transmit RTP and RTCP to and from. A non-<tt>null</tt> remote address
-     * will disable latching on the associated component.
-     *
-     * @return the <tt>MediaStreamTarget</tt> which represents the remote
-     * addresses to transmit RTP and RTCP to and from
-     */
-    public abstract MediaStreamTarget getStreamTarget();
-
-    /**
-     * Gets the XML namespace of the Jingle transport implemented by this
-     * <tt>TransportManager</tt>.
-     *
-     * @return the XML namespace of the Jingle transport implemented by this
-     * <tt>TransportManager</tt>
-     */
-    public abstract String getXmlNamespace();
-
-    /**
-     * Starts establishing connectivity between the local endpoint represented
-     * by this instance and the remote endpoint represented by a specific
-     * <tt>IceUdpTransportPacketExtension</tt>. The method should return
-     * quickly. If the connectivity establishment requires a lengthy amount of
-     * time to complete, the method should start executing it asynchronously.
-     * 
-     * @param transport an <tt>IceUdpTransportPacketExtension</tt> which
-     * specifies connectivity-related information about the remote endpoint
-     * @return <tt>true</tt> if asynchronous connectivity establishment has been
-     * started and the results of it are to be awaited by invoking
-     * {@link #wrapupConnectivityEstablishment()}; otherwise, <tt>false</tt>.
-     * <tt>TransportManager</tt>s which do not perform/require connectivity
-     * establishment should return <tt>false</tt>.
-     */
-    public abstract boolean startConnectivityEstablishment(
-            IceUdpTransportPacketExtension transport);
-
-    /**
-     * Awaits for any ongoing connectivity establishment started by
-     * {@link #startConnectivityEstablishment(IceUdpTransportPacketExtension)}
-     * to complete.
-     *
-     * @throws OperationFailedException if the connectivity establishment has
-     * failed
-     */
-    public abstract void wrapupConnectivityEstablishment()
-        throws OperationFailedException;
-}
->>>>>>> af6374f8
+}